--- conflicted
+++ resolved
@@ -4,48 +4,6 @@
 // For CaffeMap
 #include "caffe2/core/common.h"
 #include "caffe2/core/logging.h"
-<<<<<<< HEAD
 #include "caffe2/proto/caffe2_pb.h"
 
-namespace caffe2 {
-using at::BaseContext;
-using at::BaseStaticContext;
-
-using StaticContextMap = CaffeMap<DeviceType, BaseStaticContext*>;
-CAFFE2_API StaticContextMap& GetStaticContexts();
-CAFFE2_API void set_static_context(DeviceType t, BaseStaticContext* ptr);
-CAFFE2_API BaseStaticContext* get_static_context(DeviceType t);
-
-template <DeviceType t>
-struct StaticContextFunctionRegisterer {
-  explicit StaticContextFunctionRegisterer(BaseStaticContext* ptr) {
-    set_static_context(t, ptr);
-  }
-};
-
-#define REGISTER_STATIC_CONTEXT(t, f)                                \
-  namespace {                                                        \
-  static StaticContextFunctionRegisterer<t> g_static_context_##d(f); \
-  }
-
-// Context constructor registry
-CAFFE_DECLARE_TYPED_REGISTRY(
-    ContextRegistry,
-    DeviceType,
-    BaseContext,
-    std::unique_ptr,
-    caffe2::DeviceOption);
-
-#define REGISTER_CONTEXT(type, ...) \
-  CAFFE_REGISTER_TYPED_CLASS(ContextRegistry, type, __VA_ARGS__)
-
-inline std::unique_ptr<BaseContext> CreateContext(
-    DeviceType type,
-    const caffe2::DeviceOption& option = caffe2::DeviceOption()) {
-  return ContextRegistry()->Create(type, option);
-}
-
-} // namespace caffe2
-=======
-#include "caffe2/proto/caffe2_pb.h"
->>>>>>> 09273868
+namespace caffe2 {} // namespace caffe2