--- conflicted
+++ resolved
@@ -326,7 +326,6 @@
 }
 }
 
-<<<<<<< HEAD
 struct DefaultHIPAllocator final : public at::Allocator {
   DefaultHIPAllocator() {}
   ~DefaultHIPAllocator() override {}
@@ -337,35 +336,13 @@
     static Caffe2HipInitializerHelper g_hip_initializer_;
     void* ptr = nullptr;
 
-    if (FLAGS_caffe2_gpu_memory_tracking) {
-=======
-at::DataPtr HIPStaticContext::New(size_t nbytes) const {
-  return GetHIPAllocator()->allocate(nbytes);
-}
-
-struct DefaultHIPAllocator final : public at::Allocator {
-  DefaultHIPAllocator() {}
-  ~DefaultHIPAllocator() override {}
-  at::DataPtr allocate(size_t nbytes) const override {
-    // Lock the mutex
-    std::lock_guard<std::mutex> lock(HIPContext::mutex());
-    // A one-time caffe2 cuda initializer.
-    static Caffe2HipInitializerHelper g_hip_initializer_;
-    void* ptr = nullptr;
-
     if (c10::FLAGS_caffe2_gpu_memory_tracking) {
->>>>>>> 38f3d1fc
       TrackMemoryAlloc(nbytes);
     }
     switch (g_hip_memory_pool_type) {
       case HipMemoryPoolType::NONE:
         HIP_ENFORCE(hipMalloc(&ptr, nbytes));
-<<<<<<< HEAD
-        if(FLAGS_caffe2_gpu_memory_tracking)
-        {
-=======
         if (c10::FLAGS_caffe2_gpu_memory_tracking) {
->>>>>>> 38f3d1fc
           g_size_map[ptr] = nbytes;
           g_hip_device_affiliation[ptr] = CaffeHipGetDevice();
         }
@@ -374,12 +351,7 @@
         HIP_ENFORCE(g_cub_allocator->DeviceAllocate(&ptr, nbytes));
         g_hip_device_affiliation[ptr] = CaffeHipGetDevice();
         VLOG(2) << "CUB allocating pointer " << ptr << " on device " << CaffeHipGetDevice();
-<<<<<<< HEAD
-        if(FLAGS_caffe2_gpu_memory_tracking)
-        {
-=======
         if (c10::FLAGS_caffe2_gpu_memory_tracking) {
->>>>>>> 38f3d1fc
           g_size_map[ptr] = nbytes;
         }
         return {ptr, ptr, &Delete, at::Device(HIP)};
@@ -424,12 +396,7 @@
                      << hipGetErrorString(error);
         }
 
-<<<<<<< HEAD
-        if(FLAGS_caffe2_gpu_memory_tracking)
-        {
-=======
         if (c10::FLAGS_caffe2_gpu_memory_tracking) {
->>>>>>> 38f3d1fc
           g_hip_device_affiliation.erase(g_hip_device_affiliation.find(ptr));
         }
 
@@ -458,15 +425,7 @@
   }
 };
 
-<<<<<<< HEAD
 REGISTER_ALLOCATOR(HIP, new DefaultHIPAllocator());
-=======
-static std::unique_ptr<at::Allocator> g_hip_allocator(
-    new DefaultHIPAllocator());
-at::Allocator* GetHIPAllocator() {
-  return g_hip_allocator.get();
-}
->>>>>>> 38f3d1fc
 
 BaseStaticContext* GetHIPStaticContext() {
   static HIPStaticContext context;
